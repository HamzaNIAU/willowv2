'use client';

import { Project } from '@/lib/api';
import { getToolIcon, getUserFriendlyToolName } from '@/components/thread/utils';
import React from 'react';
import { Slider } from '@/components/ui/slider';
import { Skeleton } from '@/components/ui/skeleton';
import { ApiMessageType } from '@/components/thread/types';
import { CircleDashed, X, ChevronLeft, ChevronRight, Computer, Radio } from 'lucide-react';
import { cn } from '@/lib/utils';
import { useIsMobile } from '@/hooks/use-mobile';
import { Button } from '@/components/ui/button';
import { ToolView } from './tool-views/wrapper';

export interface ToolCallInput {
  assistantCall: {
    content?: string;
    name?: string;
    timestamp?: string;
  };
  toolResult?: {
    content?: string;
    isSuccess?: boolean;
    timestamp?: string;
  };
  messages?: ApiMessageType[];
}

interface ToolCallSidePanelProps {
  isOpen: boolean;
  onClose: () => void;
  toolCalls: ToolCallInput[];
  currentIndex: number;
  onNavigate: (newIndex: number) => void;
  externalNavigateToIndex?: number;
  messages?: ApiMessageType[];
  agentStatus: string;
  project?: Project;
  renderAssistantMessage?: (
    assistantContent?: string,
    toolContent?: string,
  ) => React.ReactNode;
  renderToolResult?: (
    toolContent?: string,
    isSuccess?: boolean,
  ) => React.ReactNode;
  isLoading?: boolean;
  agentName?: string;
  onFileClick?: (filePath: string) => void;
}

interface ToolCallSnapshot {
  id: string;
  toolCall: ToolCallInput;
  index: number;
  timestamp: number;
}

export function ToolCallSidePanel({
  isOpen,
  onClose,
  toolCalls,
  currentIndex,
  onNavigate,
  messages,
  agentStatus,
  project,
  isLoading = false,
  externalNavigateToIndex,
  agentName,
  onFileClick,
}: ToolCallSidePanelProps) {
  const [dots, setDots] = React.useState('');
  const [internalIndex, setInternalIndex] = React.useState(0);
  const [navigationMode, setNavigationMode] = React.useState<'live' | 'manual'>('live');
  const [toolCallSnapshots, setToolCallSnapshots] = React.useState<ToolCallSnapshot[]>([]);
  const [isInitialized, setIsInitialized] = React.useState(false);

  const isMobile = useIsMobile();

  React.useEffect(() => {
    const newSnapshots = toolCalls.map((toolCall, index) => ({
      id: `${index}-${toolCall.assistantCall.timestamp || Date.now()}`,
      toolCall,
      index,
      timestamp: Date.now(),
    }));

    const hadSnapshots = toolCallSnapshots.length > 0;
    const hasNewSnapshots = newSnapshots.length > toolCallSnapshots.length;
    setToolCallSnapshots(newSnapshots);

    if (!isInitialized && newSnapshots.length > 0) {
      const completedCount = newSnapshots.filter(s =>
        s.toolCall.toolResult?.content &&
        s.toolCall.toolResult.content !== 'STREAMING'
      ).length;

      if (completedCount > 0) {
        let lastCompletedIndex = -1;
        for (let i = newSnapshots.length - 1; i >= 0; i--) {
          const snapshot = newSnapshots[i];
          if (snapshot.toolCall.toolResult?.content &&
            snapshot.toolCall.toolResult.content !== 'STREAMING') {
            lastCompletedIndex = i;
            break;
          }
        }
        setInternalIndex(Math.max(0, lastCompletedIndex));
      } else {
        setInternalIndex(Math.max(0, newSnapshots.length - 1));
      }
      setIsInitialized(true);
    } else if (hasNewSnapshots && navigationMode === 'live') {
      const latestSnapshot = newSnapshots[newSnapshots.length - 1];
      const isLatestStreaming = latestSnapshot?.toolCall.toolResult?.content === 'STREAMING';
      if (isLatestStreaming) {
        let lastCompletedIndex = -1;
        for (let i = newSnapshots.length - 1; i >= 0; i--) {
          const snapshot = newSnapshots[i];
          if (snapshot.toolCall.toolResult?.content &&
            snapshot.toolCall.toolResult.content !== 'STREAMING') {
            lastCompletedIndex = i;
            break;
          }
        }
        if (lastCompletedIndex >= 0) {
          setInternalIndex(lastCompletedIndex);
        } else {
          setInternalIndex(newSnapshots.length - 1);
        }
      } else {
        setInternalIndex(newSnapshots.length - 1);
      }
    } else if (hasNewSnapshots && navigationMode === 'manual') {
    }
  }, [toolCalls, navigationMode, toolCallSnapshots.length, isInitialized]);

  React.useEffect(() => {
    if (isOpen && !isInitialized && toolCallSnapshots.length > 0) {
      setInternalIndex(Math.min(currentIndex, toolCallSnapshots.length - 1));
    }
  }, [isOpen, currentIndex, isInitialized, toolCallSnapshots.length]);

  const safeInternalIndex = Math.min(internalIndex, Math.max(0, toolCallSnapshots.length - 1));
  const currentSnapshot = toolCallSnapshots[safeInternalIndex];
  const currentToolCall = currentSnapshot?.toolCall;
  const totalCalls = toolCallSnapshots.length;
<<<<<<< HEAD

  const completedToolCalls = toolCallSnapshots.filter(snapshot =>
    snapshot.toolCall.toolResult?.content &&
=======
  
  // Extract meaningful tool name, especially for MCP tools
  const extractToolName = (toolCall: any) => {
    const rawName = toolCall?.assistantCall?.name || 'Tool Call';
    
    // Handle MCP tools specially
    if (rawName === 'call-mcp-tool') {
      const assistantContent = toolCall?.assistantCall?.content;
      if (assistantContent) {
        try {
          // Try to extract the actual MCP tool name from the content
          const toolNameMatch = assistantContent.match(/tool_name="([^"]+)"/);
          if (toolNameMatch && toolNameMatch[1]) {
            const mcpToolName = toolNameMatch[1];
            // Use the MCP tool name for better display
            return getUserFriendlyToolName(mcpToolName);
          }
        } catch (e) {
          // Fall back to generic name if parsing fails
        }
      }
      return 'External Tool';
    }
    
    // For all other tools, use the friendly name
    return getUserFriendlyToolName(rawName);
  };
  
  const completedToolCalls = toolCallSnapshots.filter(snapshot => 
    snapshot.toolCall.toolResult?.content && 
>>>>>>> 90cfe8fd
    snapshot.toolCall.toolResult.content !== 'STREAMING'
  );
  const totalCompletedCalls = completedToolCalls.length;

  let displayToolCall = currentToolCall;
  let displayIndex = safeInternalIndex;
  let displayTotalCalls = totalCalls;

  const isCurrentToolStreaming = currentToolCall?.toolResult?.content === 'STREAMING';
  if (isCurrentToolStreaming && totalCompletedCalls > 0) {
    const lastCompletedSnapshot = completedToolCalls[completedToolCalls.length - 1];
    displayToolCall = lastCompletedSnapshot.toolCall;
    displayIndex = totalCompletedCalls - 1;
    displayTotalCalls = totalCompletedCalls;
  } else if (!isCurrentToolStreaming) {
    const completedIndex = completedToolCalls.findIndex(snapshot => snapshot.id === currentSnapshot?.id);
    if (completedIndex >= 0) {
      displayIndex = completedIndex;
      displayTotalCalls = totalCompletedCalls;
    }
  }

  const currentToolName = displayToolCall?.assistantCall?.name || 'Tool Call';
  const CurrentToolIcon = getToolIcon(
    currentToolCall?.assistantCall?.name || 'unknown',
  );
  const isStreaming = displayToolCall?.toolResult?.content === 'STREAMING';
  const isSuccess = displayToolCall?.toolResult?.isSuccess ?? true;

  const internalNavigate = React.useCallback((newIndex: number, source: string = 'internal') => {
    if (newIndex < 0 || newIndex >= totalCalls) return;

    const isNavigatingToLatest = newIndex === totalCalls - 1;

    console.log(`[INTERNAL_NAV] ${source}: ${internalIndex} -> ${newIndex}, mode will be: ${isNavigatingToLatest ? 'live' : 'manual'}`);

    setInternalIndex(newIndex);

    if (isNavigatingToLatest) {
      setNavigationMode('live');
    } else {
      setNavigationMode('manual');
    }

    if (source === 'user_explicit') {
      onNavigate(newIndex);
    }
  }, [internalIndex, totalCalls, onNavigate]);

  const isLiveMode = navigationMode === 'live';
  const showJumpToLive = navigationMode === 'manual' && agentStatus === 'running';
  const showJumpToLatest = navigationMode === 'manual' && agentStatus !== 'running';

  const navigateToPrevious = React.useCallback(() => {
    if (displayIndex > 0) {
      const targetCompletedIndex = displayIndex - 1;
      const targetSnapshot = completedToolCalls[targetCompletedIndex];
      if (targetSnapshot) {
        const actualIndex = toolCallSnapshots.findIndex(s => s.id === targetSnapshot.id);
        if (actualIndex >= 0) {
          setNavigationMode('manual');
          internalNavigate(actualIndex, 'user_explicit');
        }
      }
    }
  }, [displayIndex, completedToolCalls, toolCallSnapshots, internalNavigate]);

  const navigateToNext = React.useCallback(() => {
    if (displayIndex < displayTotalCalls - 1) {
      const targetCompletedIndex = displayIndex + 1;
      const targetSnapshot = completedToolCalls[targetCompletedIndex];
      if (targetSnapshot) {
        const actualIndex = toolCallSnapshots.findIndex(s => s.id === targetSnapshot.id);
        if (actualIndex >= 0) {
          const isLatestCompleted = targetCompletedIndex === completedToolCalls.length - 1;
          if (isLatestCompleted) {
            setNavigationMode('live');
          } else {
            setNavigationMode('manual');
          }
          internalNavigate(actualIndex, 'user_explicit');
        }
      }
    }
  }, [displayIndex, displayTotalCalls, completedToolCalls, toolCallSnapshots, internalNavigate]);

  const jumpToLive = React.useCallback(() => {
    setNavigationMode('live');
    internalNavigate(totalCalls - 1, 'user_explicit');
  }, [totalCalls, internalNavigate]);

  const jumpToLatest = React.useCallback(() => {
    setNavigationMode('manual');
    internalNavigate(totalCalls - 1, 'user_explicit');
  }, [totalCalls, internalNavigate]);

  const handleSliderChange = React.useCallback(([newValue]: [number]) => {
    const targetSnapshot = completedToolCalls[newValue];
    if (targetSnapshot) {
      const actualIndex = toolCallSnapshots.findIndex(s => s.id === targetSnapshot.id);
      if (actualIndex >= 0) {
        const isLatestCompleted = newValue === completedToolCalls.length - 1;
        if (isLatestCompleted) {
          setNavigationMode('live');
        } else {
          setNavigationMode('manual');
        }

        internalNavigate(actualIndex, 'user_explicit');
      }
    }
  }, [completedToolCalls, toolCallSnapshots, internalNavigate]);

  React.useEffect(() => {
    if (!isOpen) return;

    const handleKeyDown = (event: KeyboardEvent) => {
      if ((event.metaKey || event.ctrlKey) && event.key === 'i') {
        event.preventDefault();
        onClose();
      }
    };

    window.addEventListener('keydown', handleKeyDown);
    return () => window.removeEventListener('keydown', handleKeyDown);
  }, [isOpen, onClose]);

  React.useEffect(() => {
    if (!isOpen) return;
    const handleSidebarToggle = (event: CustomEvent) => {
      if (event.detail.expanded) {
        onClose();
      }
    };

    window.addEventListener(
      'sidebar-left-toggled',
      handleSidebarToggle as EventListener,
    );
    return () =>
      window.removeEventListener(
        'sidebar-left-toggled',
        handleSidebarToggle as EventListener,
      );
  }, [isOpen, onClose]);

  React.useEffect(() => {
    if (externalNavigateToIndex !== undefined && externalNavigateToIndex >= 0 && externalNavigateToIndex < totalCalls) {
      internalNavigate(externalNavigateToIndex, 'external_click');
    }
  }, [externalNavigateToIndex, totalCalls, internalNavigate]);

  React.useEffect(() => {
    if (!isStreaming) return;
    const interval = setInterval(() => {
      setDots((prev) => {
        if (prev === '...') return '';
        return prev + '.';
      });
    }, 500);

    return () => clearInterval(interval);
  }, [isStreaming]);

  if (!isOpen) return null;

  if (isLoading) {
    return (
      <div
        className={cn(
          'fixed inset-y-0 right-0 border-l flex flex-col z-30 h-screen transition-all duration-200 ease-in-out',
          isMobile
            ? 'w-full'
            : 'w-[90%] sm:w-[450px] md:w-[500px] lg:w-[550px] xl:w-[650px]',
          !isOpen && 'translate-x-full',
        )}
      >
        <div className="flex-1 flex flex-col overflow-hidden bg-background">
          <div className="flex flex-col h-full">
            <div className="pt-4 pl-4 pr-4">
              <div className="flex items-center justify-between">
                <div className="ml-2 flex items-center gap-2">
                  <Computer className="h-4 w-4" />
                  <h2 className="text-md font-medium text-zinc-900 dark:text-zinc-100">
                    {agentName ? `${agentName}'s Computer` : 'Suna\'s Computer'}
                  </h2>
                </div>
                <Button
                  variant="ghost"
                  size="icon"
                  onClick={onClose}
                  className="h-8 w-8"
                >
                  <X className="h-4 w-4" />
                </Button>
              </div>
            </div>
            <div className="flex-1 p-4 overflow-auto">
              <div className="space-y-4">
                <Skeleton className="h-8 w-32" />
                <Skeleton className="h-20 w-full rounded-md" />
                <Skeleton className="h-40 w-full rounded-md" />
                <Skeleton className="h-20 w-full rounded-md" />
              </div>
            </div>
          </div>
        </div>
      </div>
    );
  }

  const renderContent = () => {
    if (!displayToolCall && toolCallSnapshots.length === 0) {
      return (
        <div className="flex flex-col h-full">
          <div className="pt-4 pl-4 pr-4">
            <div className="flex items-center justify-between">
              <div className="ml-2 flex items-center gap-2">
                <Computer className="h-4 w-4" />
                <h2 className="text-md font-medium text-zinc-900 dark:text-zinc-100">
                  {agentName ? `${agentName}'s Computer` : 'Suna\'s Computer'}
                </h2>
              </div>
              <Button
                variant="ghost"
                size="icon"
                onClick={onClose}
                className="h-8 w-8"
              >
                <X className="h-4 w-4" />
              </Button>
            </div>
          </div>
          <div className="flex flex-col items-center justify-center flex-1 p-8">
            <div className="flex flex-col items-center space-y-4 max-w-sm text-center">
              <div className="relative">
                <div className="w-16 h-16 bg-zinc-100 dark:bg-zinc-800 rounded-full flex items-center justify-center">
                  <Computer className="h-8 w-8 text-zinc-400 dark:text-zinc-500" />
                </div>
                <div className="absolute -bottom-1 -right-1 w-6 h-6 bg-zinc-200 dark:bg-zinc-700 rounded-full flex items-center justify-center">
                  <div className="w-2 h-2 bg-zinc-400 dark:text-zinc-500 rounded-full"></div>
                </div>
              </div>
              <div className="space-y-2">
                <h3 className="text-lg font-medium text-zinc-900 dark:text-zinc-100">
                  No tool activity
                </h3>
                <p className="text-sm text-zinc-500 dark:text-zinc-400 leading-relaxed">
                  Tool calls and computer interactions will appear here when they're being executed.
                </p>
              </div>
            </div>
          </div>
        </div>
      );
    }

    if (!displayToolCall && toolCallSnapshots.length > 0) {
      const firstStreamingTool = toolCallSnapshots.find(s => s.toolCall.toolResult?.content === 'STREAMING');
      if (firstStreamingTool && totalCompletedCalls === 0) {
        return (
          <div className="flex flex-col h-full">
            <div className="pt-4 pl-4 pr-4">
              <div className="flex items-center justify-between">
                <div className="ml-2 flex items-center gap-2">
                  <Computer className="h-4 w-4" />
                  <h2 className="text-md font-medium text-zinc-900 dark:text-zinc-100">
                    Suna's Computer
                  </h2>
                </div>
                <div className="flex items-center gap-2">
                  <div className="px-2.5 py-0.5 rounded-full text-xs font-medium bg-blue-50 text-blue-700 dark:bg-blue-900/20 dark:text-blue-400 flex items-center gap-1.5">
                    <CircleDashed className="h-3 w-3 animate-spin" />
                    <span>Running</span>
                  </div>
                  <Button
                    variant="ghost"
                    size="icon"
                    onClick={onClose}
                    className="h-8 w-8 ml-1"
                  >
                    <X className="h-4 w-4" />
                  </Button>
                </div>
              </div>
            </div>
            <div className="flex flex-col items-center justify-center flex-1 p-8">
              <div className="flex flex-col items-center space-y-4 max-w-sm text-center">
                <div className="relative">
                  <div className="w-16 h-16 bg-blue-50 dark:bg-blue-900/20 rounded-full flex items-center justify-center">
                    <CircleDashed className="h-8 w-8 text-blue-500 dark:text-blue-400 animate-spin" />
                  </div>
                </div>
                <div className="space-y-2">
                  <h3 className="text-lg font-medium text-zinc-900 dark:text-zinc-100">
                    Tool is running
                  </h3>
                  <p className="text-sm text-zinc-500 dark:text-zinc-400 leading-relaxed">
                    {getUserFriendlyToolName(firstStreamingTool.toolCall.assistantCall.name || 'Tool')} is currently executing. Results will appear here when complete.
                  </p>
                </div>
              </div>
            </div>
          </div>
        );
      }

      return (
        <div className="flex flex-col h-full">
          <div className="pt-4 pl-4 pr-4">
            <div className="flex items-center justify-between">
              <div className="ml-2 flex items-center gap-2">
                <Computer className="h-4 w-4" />
                <h2 className="text-md font-medium text-zinc-900 dark:text-zinc-100">
                  Suna's Computer
                </h2>
              </div>
              <Button
                variant="ghost"
                size="icon"
                onClick={onClose}
                className="h-8 w-8"
              >
                <X className="h-4 w-4" />
              </Button>
            </div>
          </div>
          <div className="flex-1 p-4 overflow-auto">
            <div className="space-y-4">
              <Skeleton className="h-8 w-32" />
              <Skeleton className="h-20 w-full rounded-md" />
            </div>
          </div>
        </div>
      );
    }

    const toolView = (
      <ToolView
        name={displayToolCall.assistantCall.name}
        assistantContent={displayToolCall.assistantCall.content}
        toolContent={displayToolCall.toolResult?.content}
        assistantTimestamp={displayToolCall.assistantCall.timestamp}
        toolTimestamp={displayToolCall.toolResult?.timestamp}
        isSuccess={isStreaming ? true : (displayToolCall.toolResult?.isSuccess ?? true)}
        isStreaming={isStreaming}
        project={project}
        messages={messages}
        agentStatus={agentStatus}
        currentIndex={displayIndex}
        totalCalls={displayTotalCalls}
        onFileClick={onFileClick}
      />
    );

    return (
      <div className="flex flex-col h-full">
        <div className="p-3">
          <div className="flex items-center justify-between">
            <div className="ml-2 flex items-center gap-2">
              <Computer className="h-4 w-4" />
              <h2 className="text-md font-medium text-zinc-900 dark:text-zinc-100">
                {agentName ? `${agentName}'s Computer` : 'Suna\'s Computer'}
              </h2>
            </div>

            {displayToolCall.toolResult?.content && !isStreaming && (
              <div className="flex items-center gap-2">
                <Button
                  variant="ghost"
                  size="icon"
                  onClick={onClose}
                  className="h-8 w-8 ml-1"
                >
                  <X className="h-4 w-4" />
                </Button>
              </div>
            )}

            {isStreaming && (
              <div className="flex items-center gap-2">
                <div className="px-2.5 py-0.5 rounded-full text-xs font-medium bg-blue-50 text-blue-700 dark:bg-blue-900/20 dark:text-blue-400 flex items-center gap-1.5">
                  <CircleDashed className="h-3 w-3 animate-spin" />
                  <span>Running</span>
                </div>
                <Button
                  variant="ghost"
                  size="icon"
                  onClick={onClose}
                  className="h-8 w-8 ml-1"
                >
                  <X className="h-4 w-4" />
                </Button>
              </div>
            )}

            {!displayToolCall.toolResult?.content && !isStreaming && (
              <Button
                variant="ghost"
                size="icon"
                onClick={onClose}
                className="h-8 w-8"
              >
                <X className="h-4 w-4" />
              </Button>
            )}
          </div>
        </div>

        <div className="flex-1 overflow-auto scrollbar-thin scrollbar-thumb-zinc-300 dark:scrollbar-thumb-zinc-700 scrollbar-track-transparent">
          {toolView}
        </div>
      </div>
    );
  };

  return (
    <div
      className={cn(
        'fixed inset-y-0 right-0 border-l flex flex-col z-30 h-screen transition-all duration-200 ease-in-out',
        isMobile
          ? 'w-full'
          : 'w-[40vw] sm:w-[450px] md:w-[500px] lg:w-[550px] xl:w-[650px]',
        !isOpen && 'translate-x-full',
      )}
    >
      <div className="flex-1 flex flex-col overflow-hidden bg-background">
        {renderContent()}
      </div>

      {(displayTotalCalls > 1 || (isCurrentToolStreaming && totalCompletedCalls > 0)) && (
        <div
          className={cn(
            'border-t border-zinc-200 dark:border-zinc-800 bg-zinc-50 dark:bg-zinc-900',
            isMobile ? 'p-3' : 'p-4 space-y-2',
          )}
        >
          {!isMobile && (
            <div className="flex justify-between items-center gap-4">
              <div className="flex items-center gap-2 min-w-0">
                <div className="h-5 w-5 rounded-full bg-zinc-100 dark:bg-zinc-800 flex items-center justify-center">
                  <CurrentToolIcon className="h-3 w-3 text-zinc-800 dark:text-zinc-300" />
                </div>
                <span
                  className="text-xs font-medium text-zinc-700 dark:text-zinc-300 truncate"
                  title={currentToolName}
                >
                  {getUserFriendlyToolName(currentToolName)} {isStreaming && `(Running${dots})`}
                </span>
              </div>

              <div className="flex items-center gap-2">
                {showJumpToLive && (
                  <div className="flex cursor-pointer items-center gap-1.5 px-2 py-0.5 rounded-full bg-green-50 dark:bg-green-900/20 border border-green-200 dark:border-green-800" onClick={jumpToLive}>
                    <div className="w-1.5 h-1.5 bg-green-500 rounded-full animate-pulse"></div>
                    <span className="text-xs font-medium text-green-700 dark:text-green-400">Jump to Live</span>
                  </div>
                )}
                {showJumpToLatest && (
                  <div className="flex cursor-pointer items-center gap-1.5 px-2 py-0.5 rounded-full bg-neutral-50 dark:bg-neutral-900/20 border border-neutral-200 dark:border-neutral-800" onClick={jumpToLatest}>
                    <div className="w-1.5 h-1.5 bg-neutral-500 rounded-full"></div>
                    <span className="text-xs font-medium text-neutral-700 dark:text-neutral-400">Jump to Latest</span>
                  </div>
                )}
                {isLiveMode && agentStatus === 'running' && !showJumpToLive && (
                  <div className="flex items-center gap-1.5 px-2 py-0.5 rounded-full bg-green-50 dark:bg-green-900/20 border border-green-200 dark:border-green-800">
                    <div className="w-1.5 h-1.5 bg-green-500 rounded-full animate-pulse"></div>
                    <span className="text-xs font-medium text-green-700 dark:text-green-400">Live</span>
                  </div>
                )}
                <span className="text-xs text-zinc-500 dark:text-zinc-400 flex-shrink-0">
                  Step {displayIndex + 1} of {displayTotalCalls}
                </span>
              </div>
            </div>
          )}

          {isMobile ? (
            <div className="flex items-center justify-between">
              <Button
                variant="outline"
                size="sm"
                onClick={navigateToPrevious}
                disabled={displayIndex <= 0}
                className="h-9 px-3"
              >
                <ChevronLeft className="h-4 w-4 mr-1" />
                <span>Previous</span>
              </Button>

              <div className="flex items-center gap-2">
                {isLiveMode && agentStatus === 'running' ? (
                  <div className="flex items-center gap-1.5 px-2 py-0.5 rounded-full bg-green-50 dark:bg-green-900/20 border border-green-200 dark:border-green-800">
                    <div className="w-1.5 h-1.5 bg-green-500 rounded-full animate-pulse"></div>
                    <span className="text-xs font-medium text-green-700 dark:text-green-400">Live</span>
                  </div>
                ) : (
                  <div className="flex items-center gap-1.5 px-2 py-0.5 rounded-full bg-neutral-50 dark:bg-neutral-900/20 border border-neutral-200 dark:border-neutral-800">
                    <div className="w-1.5 h-1.5 bg-neutral-500 rounded-full"></div>
                    <span className="text-xs font-medium text-neutral-700 dark:text-neutral-400">Live</span>
                  </div>
                )}

                <span className="text-xs text-zinc-500 dark:text-zinc-400">
                  {displayIndex + 1} / {displayTotalCalls}
                  {isCurrentToolStreaming && totalCompletedCalls > 0 && (
                    <span className="text-blue-600 dark:text-blue-400"> • Running</span>
                  )}
                </span>
              </div>

              <Button
                variant="outline"
                size="sm"
                onClick={navigateToNext}
                disabled={displayIndex >= displayTotalCalls - 1}
                className="h-9 px-3"
              >
                <span>Next</span>
                <ChevronRight className="h-4 w-4 ml-1" />
              </Button>
            </div>
          ) : (
            <div className="relative flex items-center gap-1.5">
              <div className="flex items-center gap-1">
                <Button
                  variant="ghost"
                  size="icon"
                  onClick={navigateToPrevious}
                  disabled={displayIndex <= 0}
                  className="h-6 w-6 text-zinc-500 hover:text-zinc-700 dark:text-zinc-400 dark:hover:text-zinc-200"
                >
                  <ChevronLeft className="h-3.5 w-3.5" />
                </Button>
                <Button
                  variant="ghost"
                  size="icon"
                  onClick={navigateToNext}
                  disabled={displayIndex >= displayTotalCalls - 1}
                  className="h-6 w-6 text-zinc-500 hover:text-zinc-700 dark:text-zinc-400 dark:hover:text-zinc-200"
                >
                  <ChevronRight className="h-3.5 w-3.5" />
                </Button>
              </div>

              <div className="relative w-full">
                <Slider
                  min={0}
                  max={displayTotalCalls - 1}
                  step={1}
                  value={[displayIndex]}
                  onValueChange={handleSliderChange}
                  className="w-full [&>span:first-child]:h-1 [&>span:first-child]:bg-zinc-200 dark:[&>span:first-child]:bg-zinc-800 [&>span:first-child>span]:bg-zinc-500 dark:[&>span:first-child>span]:bg-zinc-400 [&>span:first-child>span]:h-1"
                />


              </div>
            </div>
          )}
        </div>
      )}
    </div>
  );
}<|MERGE_RESOLUTION|>--- conflicted
+++ resolved
@@ -146,16 +146,11 @@
   const currentSnapshot = toolCallSnapshots[safeInternalIndex];
   const currentToolCall = currentSnapshot?.toolCall;
   const totalCalls = toolCallSnapshots.length;
-<<<<<<< HEAD
-
-  const completedToolCalls = toolCallSnapshots.filter(snapshot =>
-    snapshot.toolCall.toolResult?.content &&
-=======
-  
+
   // Extract meaningful tool name, especially for MCP tools
   const extractToolName = (toolCall: any) => {
     const rawName = toolCall?.assistantCall?.name || 'Tool Call';
-    
+
     // Handle MCP tools specially
     if (rawName === 'call-mcp-tool') {
       const assistantContent = toolCall?.assistantCall?.content;
@@ -174,14 +169,13 @@
       }
       return 'External Tool';
     }
-    
+
     // For all other tools, use the friendly name
     return getUserFriendlyToolName(rawName);
   };
-  
-  const completedToolCalls = toolCallSnapshots.filter(snapshot => 
-    snapshot.toolCall.toolResult?.content && 
->>>>>>> 90cfe8fd
+
+  const completedToolCalls = toolCallSnapshots.filter(snapshot =>
+    snapshot.toolCall.toolResult?.content &&
     snapshot.toolCall.toolResult.content !== 'STREAMING'
   );
   const totalCompletedCalls = completedToolCalls.length;
