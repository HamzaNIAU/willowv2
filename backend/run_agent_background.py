--- conflicted
+++ resolved
@@ -120,11 +120,8 @@
             thread_manager=thread_manager, model_name=model_name,
             enable_thinking=enable_thinking, reasoning_effort=reasoning_effort,
             enable_context_manager=enable_context_manager,
-<<<<<<< HEAD
-            agent_config=agent_config
-=======
+            agent_config=agent_config,
             trace=trace
->>>>>>> 834eb0b3
         )
 
         final_status = "running"
